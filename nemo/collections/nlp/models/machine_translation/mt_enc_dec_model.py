--- conflicted
+++ resolved
@@ -501,56 +501,6 @@
         if cfg.get("use_tarred_dataset", False):
             if cfg.get("metadata_file") is None:
                 raise FileNotFoundError("Trying to use tarred data set but could not find metadata path in config.")
-<<<<<<< HEAD
-            else:
-                if not self.multilingual:
-                    metadata_file_list = [cfg.get('metadata_file')]
-                else:
-                    metadata_file_list = cfg.get('metadata_file')
-
-                datasets = []
-                for idx, metadata_file in enumerate(metadata_file_list):
-                    with open(metadata_file) as metadata_reader:
-                        metadata = json.load(metadata_reader)
-                    if cfg.get('tar_files') is None:
-                        tar_files = metadata.get('tar_files')
-                        if tar_files is not None:
-                            logging.info(f'Loading from tarred dataset {tar_files}')
-                        else:
-                            raise FileNotFoundError("Could not find tarred dataset in config or metadata.")
-                    else:
-                        tar_files = cfg.get('tar_files')
-                        if self.multilingual:
-                            tar_files = tar_files[idx]
-                        if metadata.get('tar_files') is not None:
-                            logging.info(
-                                f'Tar file paths found in both cfg and metadata using one in cfg by default - {tar_files}'
-                            )
-
-                    dataset = TarredTranslationDataset(
-                        text_tar_filepaths=tar_files,
-                        metadata_path=metadata_file,
-                        encoder_tokenizer=self.encoder_tokenizer,
-                        decoder_tokenizer=self.decoder_tokenizer,
-                        shuffle_n=cfg.get("tar_shuffle_n", 100),
-                        shard_strategy=cfg.get("shard_strategy", "scatter"),
-                        global_rank=self.global_rank,
-                        world_size=max(1, self.world_size),
-                        reverse_lang_direction=cfg.get("reverse_lang_direction", False),
-                        prepend_id=self.multilingual_ids[idx],
-                    )
-                    datasets.append(dataset)
-
-                if self.multilingual:
-                    dataset = ConcatDataset(
-                        datasets=datasets,
-                        sampling_technique=cfg.get('concat_sampling_technique'),
-                        sampling_temperature=cfg.get('concat_sampling_temperature'),
-                        sampling_probabilities=cfg.get('concat_sampling_probabilities'),
-                        global_rank=self.global_rank,
-                        world_size=self.world_size,
-                    )
-=======
             metadata_file_list = cfg.get('metadata_file')
             tar_files_list = cfg.get('tar_files', None)
             if isinstance(metadata_file_list, str):
@@ -568,7 +518,6 @@
                     tar_files = metadata.get('tar_files')
                     if tar_files is not None:
                         logging.info(f'Loading from tarred dataset {tar_files}')
->>>>>>> ce7f3216
                 else:
                     tar_files = tar_files_list[idx]
                     if metadata.get('tar_files') is not None:
