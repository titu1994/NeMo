# Copyright (c) 2020, NVIDIA CORPORATION.  All rights reserved.
#
# Licensed under the Apache License, Version 2.0 (the "License");
# you may not use this file except in compliance with the License.
# You may obtain a copy of the License at
#
#     http://www.apache.org/licenses/LICENSE-2.0
#
# Unless required by applicable law or agreed to in writing, software
# distributed under the License is distributed on an "AS IS" BASIS,
# WITHOUT WARRANTIES OR CONDITIONS OF ANY KIND, either express or implied.
# See the License for the specific language governing permissions and
# limitations under the License.

import itertools
import json
import random
from multiprocessing import Value, log_to_stderr
from pathlib import Path
from typing import Dict, List, Optional, Union

import numpy as np
import torch
import torch.distributed as dist
import torch.utils.data as pt_data
import torch.nn.functional as F
from omegaconf import DictConfig, ListConfig, OmegaConf
from pytorch_lightning import Trainer
from pytorch_lightning.utilities import rank_zero_only
from sacrebleu import corpus_bleu

from nemo.collections.common.data import ConcatDataset
from nemo.collections.common.losses import NLLLoss, SmoothedCrossEntropyLoss
from nemo.collections.common.metrics import GlobalAverageLossMetric
from nemo.collections.common.parts import transformer_weights_init
from nemo.collections.common.tokenizers.bytelevel_tokenizers import ByteLevelProcessor
from nemo.collections.common.tokenizers.chinese_tokenizers import ChineseProcessor
from nemo.collections.common.tokenizers.en_ja_tokenizers import EnJaProcessor
from nemo.collections.common.tokenizers.indic_tokenizers import IndicProcessor
from nemo.collections.common.tokenizers.moses_tokenizers import MosesProcessor
from nemo.collections.nlp.data import TarredTranslationDataset, TranslationDataset
from nemo.collections.nlp.models.enc_dec_nlp_model import EncDecNLPModel
from nemo.collections.nlp.models.machine_translation.mt_enc_dec_config import MTEncDecModelConfig
from nemo.collections.nlp.modules.common import TokenClassifier
from nemo.collections.nlp.modules.common.lm_utils import get_transformer
from nemo.collections.nlp.modules.common.tokenizer_utils import get_nmt_tokenizer
from nemo.collections.nlp.modules.common.transformer import BeamSearchSequenceGenerator, TopKSequenceGenerator
from nemo.core.classes.common import PretrainedModelInfo, typecheck
from nemo.utils import logging, model_utils
from nemo.core.classes.mixins import DistillationMixin
from nemo.collections.nlp.parts.mixins import MTEncDecDistillationMixin

import copy

__all__ = ['MTEncDecModel']


class MTEncDecModel(EncDecNLPModel, MTEncDecDistillationMixin):
    """
    Encoder-decoder machine translation model.
    """

    def __init__(self, cfg: MTEncDecModelConfig, trainer: Trainer = None):
        cfg = model_utils.convert_model_config_to_dict_config(cfg)
        # Get global rank and total number of GPU workers for IterableDataset partitioning, if applicable
        # Global_rank and local_rank is set by LightningModule in Lightning 1.2.0

        self.world_size = 1
        if trainer is not None:
            self.world_size = trainer.num_nodes * trainer.num_gpus

        cfg = model_utils.maybe_update_config_version(cfg)

        self.src_language = cfg.get("src_language", None)
        self.tgt_language = cfg.get("tgt_language", None)

        self.multilingual = cfg.get("multilingual", False)
        self.multilingual_ids = []

        self.encoder_tokenizer_library = cfg.encoder_tokenizer.get('library', 'yttm')
        self.decoder_tokenizer_library = cfg.decoder_tokenizer.get('library', 'yttm')

        # Instantiates tokenizers and register to be saved with NeMo Model archive
        # After this call, ther will be self.encoder_tokenizer and self.decoder_tokenizer
        # Which can convert between tokens and token_ids for SRC and TGT languages correspondingly.
        self.setup_enc_dec_tokenizers(
            encoder_tokenizer_library=self.encoder_tokenizer_library,
            encoder_tokenizer_model=cfg.encoder_tokenizer.get('tokenizer_model'),
            encoder_bpe_dropout=cfg.encoder_tokenizer.get('bpe_dropout', 0.0)
            if cfg.encoder_tokenizer.get('bpe_dropout', 0.0) is not None
            else 0.0,
            encoder_model_name=cfg.encoder.get('model_name') if hasattr(cfg.encoder, 'model_name') else None,
            encoder_r2l=cfg.encoder_tokenizer.get('r2l', False),
            decoder_tokenizer_library=self.decoder_tokenizer_library,
            encoder_tokenizer_vocab_file=cfg.encoder_tokenizer.get('vocab_file', None),
            decoder_tokenizer_model=cfg.decoder_tokenizer.tokenizer_model,
            decoder_bpe_dropout=cfg.decoder_tokenizer.get('bpe_dropout', 0.0)
            if cfg.decoder_tokenizer.get('bpe_dropout', 0.0) is not None
            else 0.0,
            decoder_model_name=cfg.decoder.get('model_name') if hasattr(cfg.decoder, 'model_name') else None,
            decoder_r2l=cfg.decoder_tokenizer.get('r2l', False),
        )

        if self.multilingual:
            if isinstance(self.src_language, ListConfig) and isinstance(self.tgt_language, ListConfig):
                raise ValueError(
                    "cfg.src_language and cfg.tgt_language cannot both be lists. We only support many-to-one or one-to-many multilingual models."
                )
            elif isinstance(self.src_language, ListConfig):
                for lng in self.src_language:
                    self.multilingual_ids.append(None)
            elif isinstance(self.tgt_language, ListConfig):
                for lng in self.tgt_language:
                    self.multilingual_ids.append(self.encoder_tokenizer.token_to_id("<" + lng + ">"))
            else:
                raise ValueError(
                    "Expect either cfg.src_language or cfg.tgt_language to be a list when multilingual=True."
                )

            if isinstance(self.src_language, ListConfig):
                self.tgt_language = [self.tgt_language] * len(self.src_language)
            else:
                self.src_language = [self.src_language] * len(self.tgt_language)

            self.source_processor_list = []
            self.target_processor_list = []
            for src_lng, tgt_lng in zip(self.src_language, self.tgt_language):
                src_prcsr, tgt_prscr = self.setup_pre_and_post_processing_utils(src_lng, tgt_lng)
                self.source_processor_list.append(src_prcsr)
                self.target_processor_list.append(tgt_prscr)

        else:
            # After this call, the model will have  self.source_processor and self.target_processor objects
            self.setup_pre_and_post_processing_utils(self.src_language, self.tgt_language)
            self.multilingual_ids = [None]

        # TODO: Why is this base constructor call so late in the game?
        super().__init__(cfg=cfg, trainer=trainer)

        # encoder from NeMo, Megatron-LM, or HuggingFace
        encoder_cfg_dict = OmegaConf.to_container(cfg.get('encoder'))
        encoder_cfg_dict['vocab_size'] = self.encoder_vocab_size
        library = encoder_cfg_dict.pop('library', 'nemo')
        model_name = encoder_cfg_dict.pop('model_name', None)
        pretrained = encoder_cfg_dict.pop('pretrained', False)
        checkpoint_file = encoder_cfg_dict.pop('checkpoint_file', None)
        self.encoder = get_transformer(
            library=library,
            model_name=model_name,
            pretrained=pretrained,
            config_dict=encoder_cfg_dict,
            encoder=True,
            pre_ln_final_layer_norm=encoder_cfg_dict.get('pre_ln_final_layer_norm', False),
            checkpoint_file=checkpoint_file,
        )

        # decoder from NeMo, Megatron-LM, or HuggingFace
        decoder_cfg_dict = OmegaConf.to_container(cfg.get('decoder'))
        decoder_cfg_dict['vocab_size'] = self.decoder_vocab_size
        library = decoder_cfg_dict.pop('library', 'nemo')
        model_name = decoder_cfg_dict.pop('model_name', None)
        pretrained = decoder_cfg_dict.pop('pretrained', False)
        decoder_cfg_dict['hidden_size'] = self.encoder.hidden_size
        self.decoder = get_transformer(
            library=library,
            model_name=model_name,
            pretrained=pretrained,
            config_dict=decoder_cfg_dict,
            encoder=False,
            pre_ln_final_layer_norm=decoder_cfg_dict.get('pre_ln_final_layer_norm', False),
        )

        # Student number of encoder and decoder layers
        self.num_student_encoder_layers=encoder_cfg_dict.get('num_layers', 1)
        self.num_student_decoder_layers=decoder_cfg_dict.get('num_layers', 1)

        self.log_softmax = TokenClassifier(
            hidden_size=self.decoder.hidden_size,
            num_classes=self.decoder_vocab_size,
            activation=cfg.head.activation,
            log_softmax=cfg.head.log_softmax,
            dropout=cfg.head.dropout,
            use_transformer_init=cfg.head.use_transformer_init,
        )

        # self.logits = TokenClassifier(
        #     hidden_size=self.decoder.hidden_size,
        #     num_classes=self.decoder_vocab_size,
        #     activation=cfg.head.activation,
        #     log_softmax=cfg.head.log_softmax,
        #     dropout=cfg.head.dropout,
        #     use_transformer_init=cfg.head.use_transformer_init,
        # )

        self.beam_search = BeamSearchSequenceGenerator(
            embedding=self.decoder.embedding,
            decoder=self.decoder.decoder,
            log_softmax=self.log_softmax,
            max_sequence_length=self.decoder.max_sequence_length,
            beam_size=cfg.beam_size,
            bos=self.decoder_tokenizer.bos_id,
            pad=self.decoder_tokenizer.pad_id,
            eos=self.decoder_tokenizer.eos_id,
            len_pen=cfg.len_pen,
            max_delta_length=cfg.max_generation_delta,
        )

        # tie weights of log_softmax and logits for all layers
        # print(self.log_softmax.mlp.layers)

        # for i in range(self.log_softmax.mlp.layers):
        #     # getattr(self.log_softmax.mlp, f'layer{i}') = torch.nn.Linear(1, 1)
        #     layer = getattr(self.log_softmax.mlp, f'layer{i}')
        #     setattr(self.logits.mlp, f'layer{i}', layer)

        # tie weights of embedding and softmax matrices
        self.log_softmax.mlp.layer0.weight = self.decoder.embedding.token_embedding.weight

        # TODO: encoder and decoder with different hidden size?
        std_init_range = 1 / self.encoder.hidden_size ** 0.5

        # initialize weights if not using pretrained encoder/decoder
        if not self._cfg.encoder.get('pretrained', False):
            self.encoder.apply(lambda module: transformer_weights_init(module, std_init_range))

        if not self._cfg.decoder.get('pretrained', False):
            self.decoder.apply(lambda module: transformer_weights_init(module, std_init_range))

        self.log_softmax.apply(lambda module: transformer_weights_init(module, std_init_range))

        self.loss_fn = SmoothedCrossEntropyLoss(
            pad_id=self.decoder_tokenizer.pad_id, label_smoothing=cfg.label_smoothing
        )
        self.eval_loss_fn = NLLLoss(ignore_index=self.decoder_tokenizer.pad_id)

    def filter_predicted_ids(self, ids):
        ids[ids >= self.decoder_tokenizer.vocab_size] = self.decoder_tokenizer.unk_id
        return ids

    def test_encoder_ids(self, ids, raise_error=False):
        invalid_ids = (ids >= self.encoder_tokenizer.vocab_size).any()

        if raise_error and invalid_ids:
            raise ValueError("Encoder ids are out of range (tip: check encoder tokenizer)")

        return not invalid_ids

    def test_decoder_ids(self, ids, raise_error=False):
        invalid_ids = (ids >= self.decoder_tokenizer.vocab_size).any()

        if raise_error and invalid_ids:
            raise ValueError("Decoder ids are out of range (tip: check decoder tokenizer)")

        return not invalid_ids

    @typecheck()
<<<<<<< HEAD
    def forward(self, src, src_mask, tgt, tgt_mask):    
=======
    def forward(self, src, src_mask, tgt, tgt_mask):
        # test src/tgt for id range (i.e., hellp in catching wrong tokenizer)
        self.test_encoder_ids(src, raise_error=True)
        self.test_decoder_ids(tgt, raise_error=True)

>>>>>>> 49fde6bc
        src_hiddens = self.encoder(input_ids=src, encoder_mask=src_mask)
        tgt_hiddens = self.decoder(
            input_ids=tgt, decoder_mask=tgt_mask, encoder_embeddings=src_hiddens, encoder_mask=src_mask
        )

        # Hinton distillation (either teacher/student)
        if self.is_being_distilled():
            self.log_softmax.log_softmax = False
            temperature = self.distill_cfg.get('temperature', 1.0)
            logits = self.log_softmax(hidden_states=tgt_hiddens)
            temp_logits = logits / temperature

            temp_log_probs = F.log_softmax(temp_logits, dim=-1)

            self.distillation_registration_step(log_prob=temp_log_probs)
            del temp_log_probs

            self.log_softmax.log_softmax = True

        log_probs = self.log_softmax(hidden_states=tgt_hiddens)

        return log_probs

    def distilbert_initialization(self, other_model: 'MTEncDecModel'):
        teacher_encoder_layers = other_model.encoder._encoder.layers
        num_teacher_encoder_layers = len(teacher_encoder_layers)

        teacher_decoder_layers = other_model.decoder._decoder.layers
        num_teacher_decoder_layers = len(teacher_decoder_layers)

        num_student_encoder_layers = self.num_student_encoder_layers
        num_student_decoder_layers = self.num_student_decoder_layers

        encoder_step_size = num_teacher_encoder_layers // num_student_encoder_layers
        decoder_step_size = num_teacher_decoder_layers // num_student_decoder_layers

        print('test')
        print(encoder_step_size)
        print(decoder_step_size)

        # Reduce layers by factor of n_factor and instantiate new student encoder/decoder layers from teacher
        self.encoder._encoder.layers = torch.nn.ModuleList([copy.deepcopy(teacher_encoder_layers[i]) for i in range(0, num_teacher_encoder_layers, encoder_step_size)])
        self.decoder._decoder.layers = torch.nn.ModuleList([copy.deepcopy(teacher_decoder_layers[num_teacher_decoder_layers - i - 1]) for i in range(0, num_teacher_decoder_layers, decoder_step_size)])

        print('before')
        print(num_teacher_encoder_layers)
        print(num_teacher_decoder_layers)

        print('after')
        print(len(self.encoder._encoder.layers))
        print(len(self.decoder._decoder.layers))


    def training_step(self, batch, batch_nb):
        """
        Lightning calls this inside the training loop with the data from the training dataloader
        passed in as `batch`.
        """
        # forward pass
        for i in range(len(batch)):
            if batch[i].ndim == 3:
                # Dataset returns already batched data and the first dimension of size 1 added by DataLoader
                # is excess.
                batch[i] = batch[i].squeeze(dim=0)
        src_ids, src_mask, tgt_ids, tgt_mask, labels = batch
        log_probs = self(src_ids, src_mask, tgt_ids, tgt_mask)
        train_loss = self.loss_fn(log_probs=log_probs, labels=labels)            

        if self._optimizer:
            tensorboard_logs = {
                'train_loss': train_loss,
                'lr': self._optimizer.param_groups[0]['lr'],
            }
            return {'loss': train_loss, 'log': tensorboard_logs}
        else:
            return {'loss': train_loss}

    def eval_step(self, batch, batch_idx, mode, dataloader_idx=0):
        for i in range(len(batch)):
            if batch[i].ndim == 3:
                # Dataset returns already batched data and the first dimension of size 1 added by DataLoader
                # is excess.
                batch[i] = batch[i].squeeze(dim=0)

        if self.multilingual:
            self.source_processor = self.source_processor_list[dataloader_idx]
            self.target_processor = self.target_processor_list[dataloader_idx]

        src_ids, src_mask, tgt_ids, tgt_mask, labels = batch
        log_probs = self(src_ids, src_mask, tgt_ids, tgt_mask)
        eval_loss = self.eval_loss_fn(log_probs=log_probs, labels=labels)
        # this will run encoder twice -- TODO: potentially fix
        _, translations = self.batch_translate(src=src_ids, src_mask=src_mask)
        if dataloader_idx == 0:
            getattr(self, f'{mode}_loss')(loss=eval_loss, num_measurements=log_probs.shape[0] * log_probs.shape[1])
        else:
            getattr(self, f'{mode}_loss_{dataloader_idx}')(
                loss=eval_loss, num_measurements=log_probs.shape[0] * log_probs.shape[1]
            )
        np_tgt = tgt_ids.detach().cpu().numpy()
        ground_truths = [self.decoder_tokenizer.ids_to_text(tgt) for tgt in np_tgt]
        ground_truths = [self.target_processor.detokenize(tgt.split(' ')) for tgt in ground_truths]
        num_non_pad_tokens = np.not_equal(np_tgt, self.decoder_tokenizer.pad_id).sum().item()
        return {
            'translations': translations,
            'ground_truths': ground_truths,
            'num_non_pad_tokens': num_non_pad_tokens,
        }

    def test_step(self, batch, batch_idx, dataloader_idx=0):
        return self.eval_step(batch, batch_idx, 'test', dataloader_idx)

    @rank_zero_only
    def log_param_stats(self):
        for name, p in self.named_parameters():
            if p.requires_grad:
                self.trainer.logger.experiment.add_histogram(name + '_hist', p, global_step=self.global_step)
                self.trainer.logger.experiment.add_scalars(
                    name,
                    {'mean': p.mean(), 'stddev': p.std(), 'max': p.max(), 'min': p.min()},
                    global_step=self.global_step,
                )

    def validation_step(self, batch, batch_idx, dataloader_idx=0):
        """
        Lightning calls this inside the validation loop with the data from the validation dataloader
        passed in as `batch`.
        """
        return self.eval_step(batch, batch_idx, 'val', dataloader_idx)

    def eval_epoch_end(self, outputs, mode):
        # if user specifies one validation dataloader, then PTL reverts to giving a list of dictionary instead of a list of list of dictionary
        if isinstance(outputs[0], dict):
            outputs = [outputs]

        loss_list = []
        sb_score_list = []
        for dataloader_idx, output in enumerate(outputs):
            if dataloader_idx == 0:
                eval_loss = getattr(self, f'{mode}_loss').compute()
            else:
                eval_loss = getattr(self, f'{mode}_loss_{dataloader_idx}').compute()

            translations = list(itertools.chain(*[x['translations'] for x in output]))
            ground_truths = list(itertools.chain(*[x['ground_truths'] for x in output]))
            assert len(translations) == len(ground_truths)

            # Gather translations and ground truths from all workers
            tr_and_gt = [None for _ in range(self.world_size)]
            # we also need to drop pairs where ground truth is an empty string
            dist.all_gather_object(
                tr_and_gt, [(t, g) for (t, g) in zip(translations, ground_truths) if g.strip() != '']
            )
            if self.global_rank == 0:
                _translations = []
                _ground_truths = []
                for rank in range(0, self.world_size):
                    _translations += [t for (t, g) in tr_and_gt[rank]]
                    _ground_truths += [g for (t, g) in tr_and_gt[rank]]

                if self.tgt_language in ['ja']:
                    sacre_bleu = corpus_bleu(_translations, [_ground_truths], tokenize="ja-mecab")
                elif self.tgt_language in ['zh']:
                    sacre_bleu = corpus_bleu(_translations, [_ground_truths], tokenize="zh")
                else:
                    sacre_bleu = corpus_bleu(_translations, [_ground_truths], tokenize="13a")

                # because the reduction op later is average (over word_size)
                sb_score = sacre_bleu.score * self.world_size

                dataset_name = "Validation" if mode == 'val' else "Test"
                logging.info(
                    f"Dataset name: {dataset_name}, Dataloader index: {dataloader_idx}, Set size: {len(translations)}"
                )
                logging.info(
                    f"Dataset name: {dataset_name}, Dataloader index: {dataloader_idx}, Val Loss = {eval_loss}"
                )
                logging.info(
                    f"Dataset name: {dataset_name}, Dataloader index: {dataloader_idx}, Sacre BLEU = {sb_score / self.world_size}"
                )
                logging.info(
                    f"Dataset name: {dataset_name}, Dataloader index: {dataloader_idx}, Translation Examples:"
                )
                for i in range(0, 3):
                    ind = random.randint(0, len(translations) - 1)
                    logging.info("    " + '\u0332'.join(f"Example {i}:"))
                    logging.info(f"    Prediction:   {translations[ind]}")
                    logging.info(f"    Ground Truth: {ground_truths[ind]}")
            else:
                sb_score = 0.0

            loss_list.append(eval_loss.cpu().numpy())
            sb_score_list.append(sb_score)
            if dataloader_idx == 0:
                self.log(f"{mode}_loss", eval_loss, sync_dist=True)
                self.log(f"{mode}_sacreBLEU", sb_score, sync_dist=True)
                getattr(self, f'{mode}_loss').reset()
            else:
                self.log(f"{mode}_loss_dl_index_{dataloader_idx}", eval_loss, sync_dist=True)
                self.log(f"{mode}_sacreBLEU_dl_index_{dataloader_idx}", sb_score, sync_dist=True)
                getattr(self, f'{mode}_loss_{dataloader_idx}').reset()

        if len(loss_list) > 1:
            self.log(f"{mode}_loss_avg", np.mean(loss_list), sync_dist=True)
            self.log(f"{mode}_sacreBLEU_avg", np.mean(sb_score_list), sync_dist=True)

    def validation_epoch_end(self, outputs):
        """
        Called at the end of validation to aggregate outputs.
        :param outputs: list of individual outputs of each validation step.
        """
        self.eval_epoch_end(outputs, 'val')

    def test_epoch_end(self, outputs):
        self.eval_epoch_end(outputs, 'test')

    def setup_enc_dec_tokenizers(
        self,
        encoder_tokenizer_library=None,
        encoder_tokenizer_model=None,
        encoder_bpe_dropout=0.0,
        encoder_model_name=None,
        encoder_r2l=False,
        encoder_tokenizer_vocab_file=None,
        decoder_tokenizer_library=None,
        decoder_tokenizer_model=None,
        decoder_bpe_dropout=0.0,
        decoder_model_name=None,
        decoder_r2l=False,
    ):

        supported_tokenizers = ['yttm', 'huggingface', 'sentencepiece', 'megatron', 'byte-level']
        if (
            encoder_tokenizer_library not in supported_tokenizers
            or decoder_tokenizer_library not in supported_tokenizers
        ):
            raise NotImplementedError(f"Currently we only support tokenizers in {supported_tokenizers}.")

        self.encoder_tokenizer = get_nmt_tokenizer(
            library=encoder_tokenizer_library,
            tokenizer_model=self.register_artifact("encoder_tokenizer.tokenizer_model", encoder_tokenizer_model),
            bpe_dropout=encoder_bpe_dropout,
            model_name=encoder_model_name,
            vocab_file=self.register_artifact("encoder_tokenizer.vocab_file", encoder_tokenizer_vocab_file),
            special_tokens=None,
            use_fast=False,
            r2l=encoder_r2l,
        )
        self.decoder_tokenizer = get_nmt_tokenizer(
            library=decoder_tokenizer_library,
            tokenizer_model=self.register_artifact("decoder_tokenizer.tokenizer_model", decoder_tokenizer_model),
            bpe_dropout=decoder_bpe_dropout,
            model_name=decoder_model_name,
            vocab_file=None,
            special_tokens=None,
            use_fast=False,
            r2l=decoder_r2l,
        )

    def setup_training_data(self, train_data_config: Optional[DictConfig]):
        self._train_dl = self._setup_dataloader_from_config(cfg=train_data_config)

    def setup_multiple_validation_data(self, val_data_config: Union[DictConfig, Dict]):
        self.setup_validation_data(self._cfg.get('validation_ds'))

    def setup_multiple_test_data(self, test_data_config: Union[DictConfig, Dict]):
        self.setup_test_data(self._cfg.get('test_ds'))

    def setup_validation_data(self, val_data_config: Optional[DictConfig]):
        self._validation_dl = self._setup_eval_dataloader_from_config(cfg=val_data_config)
        # instantiate Torchmetric for each val dataloader
        if self._validation_dl is not None:
            for dataloader_idx in range(len(self._validation_dl)):
                if dataloader_idx == 0:
                    setattr(
                        self, f'val_loss', GlobalAverageLossMetric(dist_sync_on_step=False, take_avg_loss=True),
                    )
                else:
                    setattr(
                        self,
                        f'val_loss_{dataloader_idx}',
                        GlobalAverageLossMetric(dist_sync_on_step=False, take_avg_loss=True),
                    )

    def setup_test_data(self, test_data_config: Optional[DictConfig]):
        self._test_dl = self._setup_eval_dataloader_from_config(cfg=test_data_config)
        # instantiate Torchmetric for each test dataloader
        if self._test_dl is not None:
            for dataloader_idx in range(len(self._test_dl)):
                if dataloader_idx == 0:
                    setattr(
                        self, f'test_loss', GlobalAverageLossMetric(dist_sync_on_step=False, take_avg_loss=True),
                    )
                else:
                    setattr(
                        self,
                        f'test_loss_{dataloader_idx}',
                        GlobalAverageLossMetric(dist_sync_on_step=False, take_avg_loss=True),
                    )

    def _setup_dataloader_from_config(self, cfg: DictConfig):
        if cfg.get("use_tarred_dataset", False):
            if cfg.get("metadata_file") is None:
                raise FileNotFoundError("Trying to use tarred data set but could not find metadata path in config.")
            metadata_file_list = cfg.get('metadata_file')
            tar_files_list = cfg.get('tar_files', None)
            if isinstance(metadata_file_list, str):
                metadata_file_list = [metadata_file_list]
            if tar_files_list is not None and isinstance(tar_files_list, str):
                tar_files_list = [tar_files_list]
            if tar_files_list is not None and len(tar_files_list) != len(metadata_file_list):
                raise ValueError('The config must have the same number of tarfile paths and metadata file paths.')

            datasets = []
            for idx, metadata_file in enumerate(metadata_file_list):
                with open(metadata_file) as metadata_reader:
                    metadata = json.load(metadata_reader)
                if tar_files_list is None:
                    tar_files = metadata.get('tar_files')
                    if tar_files is not None:
                        logging.info(f'Loading from tarred dataset {tar_files}')
                else:
                    tar_files = tar_files_list[idx]
                    if metadata.get('tar_files') is not None:
                        logging.info(
                            f'Tar file paths found in both cfg and metadata using one in cfg by default - {tar_files}'
                        )

                dataset = TarredTranslationDataset(
                    text_tar_filepaths=tar_files,
                    metadata_path=metadata_file,
                    encoder_tokenizer=self.encoder_tokenizer,
                    decoder_tokenizer=self.decoder_tokenizer,
                    shuffle_n=cfg.get("tar_shuffle_n", 100),
                    shard_strategy=cfg.get("shard_strategy", "scatter"),
                    global_rank=self.global_rank,
                    world_size=self.world_size,
                    reverse_lang_direction=cfg.get("reverse_lang_direction", False),
                    prepend_id=self.multilingual_ids[idx] if self.multilingual else None,
                )
                datasets.append(dataset)

            if len(datasets) > 1:
                dataset = ConcatDataset(
                    datasets=datasets,
                    sampling_technique=cfg.get('concat_sampling_technique'),
                    sampling_temperature=cfg.get('concat_sampling_temperature'),
                    sampling_probabilities=cfg.get('concat_sampling_probabilities'),
                    global_rank=self.global_rank,
                    world_size=self.world_size,
                )
            else:
                dataset = datasets[0]
        else:
            src_file_list = cfg.src_file_name
            tgt_file_list = cfg.tgt_file_name
            if isinstance(src_file_list, str):
                src_file_list = [src_file_list]
            if isinstance(tgt_file_list, str):
                tgt_file_list = [tgt_file_list]

            if len(src_file_list) != len(tgt_file_list):
                raise ValueError('The same number of filepaths must be passed in for source and target.')

            datasets = []
            for idx, src_file in enumerate(src_file_list):
                dataset = TranslationDataset(
                    dataset_src=str(Path(src_file).expanduser()),
                    dataset_tgt=str(Path(tgt_file_list[idx]).expanduser()),
                    tokens_in_batch=cfg.tokens_in_batch,
                    clean=cfg.get("clean", False),
                    max_seq_length=cfg.get("max_seq_length", 512),
                    min_seq_length=cfg.get("min_seq_length", 1),
                    max_seq_length_diff=cfg.get("max_seq_length_diff", 512),
                    max_seq_length_ratio=cfg.get("max_seq_length_ratio", 512),
                    cache_ids=cfg.get("cache_ids", False),
                    cache_data_per_node=cfg.get("cache_data_per_node", False),
                    use_cache=cfg.get("use_cache", False),
                    reverse_lang_direction=cfg.get("reverse_lang_direction", False),
                    prepend_id=self.multilingual_ids[idx] if self.multilingual else None,
                )
                dataset.batchify(self.encoder_tokenizer, self.decoder_tokenizer)
                datasets.append(dataset)

            if len(datasets) > 1:
                dataset = ConcatDataset(
                    datasets=datasets,
                    shuffle=cfg.get('shuffle'),
                    sampling_technique=cfg.get('concat_sampling_technique'),
                    sampling_temperature=cfg.get('concat_sampling_temperature'),
                    sampling_probabilities=cfg.get('concat_sampling_probabilities'),
                    global_rank=self.global_rank,
                    world_size=self.world_size,
                )
            else:
                dataset = datasets[0]

        if cfg.shuffle:
            sampler = pt_data.RandomSampler(dataset)
        else:
            sampler = pt_data.SequentialSampler(dataset)
        return torch.utils.data.DataLoader(
            dataset=dataset,
            batch_size=1,
            sampler=None if cfg.get("use_tarred_dataset", False) else sampler,
            num_workers=cfg.get("num_workers", 2),
            pin_memory=cfg.get("pin_memory", False),
            drop_last=cfg.get("drop_last", False),
        )

    def replace_beam_with_sampling(self, topk=500):
        self.beam_search = TopKSequenceGenerator(
            embedding=self.decoder.embedding,
            decoder=self.decoder.decoder,
            log_softmax=self.log_softmax,
            max_sequence_length=self.beam_search.max_seq_length,
            beam_size=topk,
            bos=self.decoder_tokenizer.bos_id,
            pad=self.decoder_tokenizer.pad_id,
            eos=self.decoder_tokenizer.eos_id,
        )

    def _setup_eval_dataloader_from_config(self, cfg: DictConfig):
        src_file_name = cfg.get('src_file_name')
        tgt_file_name = cfg.get('tgt_file_name')

        if src_file_name is None or tgt_file_name is None:
            raise ValueError(
                'Validation dataloader needs both cfg.src_file_name and cfg.tgt_file_name to not be None.'
            )
        else:
            # convert src_file_name and tgt_file_name to list of strings
            if isinstance(src_file_name, str):
                src_file_list = [src_file_name]
            elif isinstance(src_file_name, ListConfig):
                src_file_list = src_file_name
            else:
                raise ValueError("cfg.src_file_name must be string or list of strings")
            if isinstance(tgt_file_name, str):
                tgt_file_list = [tgt_file_name]
            elif isinstance(tgt_file_name, ListConfig):
                tgt_file_list = tgt_file_name
            else:
                raise ValueError("cfg.tgt_file_name must be string or list of strings")
        if len(src_file_list) != len(tgt_file_list):
            raise ValueError('The same number of filepaths must be passed in for source and target validation.')

        dataloaders = []
        prepend_idx = 0
        for idx, src_file in enumerate(src_file_list):
            if self.multilingual:
                prepend_idx = idx
            dataset = TranslationDataset(
                dataset_src=str(Path(src_file).expanduser()),
                dataset_tgt=str(Path(tgt_file_list[idx]).expanduser()),
                tokens_in_batch=cfg.tokens_in_batch,
                clean=cfg.get("clean", False),
                max_seq_length=cfg.get("max_seq_length", 512),
                min_seq_length=cfg.get("min_seq_length", 1),
                max_seq_length_diff=cfg.get("max_seq_length_diff", 512),
                max_seq_length_ratio=cfg.get("max_seq_length_ratio", 512),
                cache_ids=cfg.get("cache_ids", False),
                cache_data_per_node=cfg.get("cache_data_per_node", False),
                use_cache=cfg.get("use_cache", False),
                reverse_lang_direction=cfg.get("reverse_lang_direction", False),
                prepend_id=self.multilingual_ids[prepend_idx] if self.multilingual else None,
            )
            dataset.batchify(self.encoder_tokenizer, self.decoder_tokenizer)

            if cfg.shuffle:
                sampler = pt_data.RandomSampler(dataset)
            else:
                sampler = pt_data.SequentialSampler(dataset)

            dataloader = torch.utils.data.DataLoader(
                dataset=dataset,
                batch_size=1,
                sampler=sampler,
                num_workers=cfg.get("num_workers", 2),
                pin_memory=cfg.get("pin_memory", False),
                drop_last=cfg.get("drop_last", False),
            )
            dataloaders.append(dataloader)

        return dataloaders

    def setup_pre_and_post_processing_utils(self, source_lang, target_lang):
        """
        Creates source and target processor objects for input and output pre/post-processing.
        """
        self.source_processor, self.target_processor = None, None

        if self.encoder_tokenizer_library == 'byte-level':
            self.source_processor = ByteLevelProcessor()
        elif (source_lang == 'en' and target_lang == 'ja') or (source_lang == 'ja' and target_lang == 'en'):
            self.source_processor = EnJaProcessor(source_lang)
        elif source_lang == 'zh':
            self.source_processor = ChineseProcessor()
        elif source_lang == 'hi':
            self.source_processor = IndicProcessor(source_lang)
        elif source_lang is not None and source_lang not in ['ja', 'zh', 'hi']:
            self.source_processor = MosesProcessor(source_lang)

        if self.decoder_tokenizer_library == 'byte-level':
            self.target_processor = ByteLevelProcessor()
        elif (source_lang == 'en' and target_lang == 'ja') or (source_lang == 'ja' and target_lang == 'en'):
            self.target_processor = EnJaProcessor(target_lang)
        elif target_lang == 'zh':
            self.target_processor = ChineseProcessor()
        elif target_lang == 'hi':
            self.target_processor = IndicProcessor(target_lang)
        elif target_lang is not None and target_lang not in ['ja', 'zh', 'hi']:
            self.target_processor = MosesProcessor(target_lang)

        return self.source_processor, self.target_processor

    def ids_to_postprocessed_text(self, beam_ids, tokenizer, processor, filter_beam_ids=True):
        if filter_beam_ids:
            beam_ids = self.filter_predicted_ids(beam_ids)
        translations = [tokenizer.ids_to_text(tr) for tr in beam_ids.cpu().numpy()]
        if processor is not None:
            translations = [processor.detokenize(translation.split(' ')) for translation in translations]
        return translations

    @torch.no_grad()
    def batch_translate(self, src: torch.LongTensor, src_mask: torch.LongTensor, return_beam_scores: bool = False):
        """	
        Translates a minibatch of inputs from source language to target language.	
        Args:	
            src: minibatch of inputs in the src language (batch x seq_len)	
            src_mask: mask tensor indicating elements to be ignored (batch x seq_len)	
        Returns:	
            translations: a list strings containing detokenized translations	
            inputs: a list of string containing detokenized inputs	
        """
        mode = self.training
        try:
            self.eval()
            src_hiddens = self.encoder(input_ids=src, encoder_mask=src_mask)
            best_translations = self.beam_search(
                encoder_hidden_states=src_hiddens, encoder_input_mask=src_mask, return_beam_scores=return_beam_scores
            )
            if return_beam_scores:
                all_translations, scores, best_translations = best_translations
                scores = scores.view(-1)
                all_translations = self.ids_to_postprocessed_text(
                    all_translations, self.decoder_tokenizer, self.target_processor, filter_beam_ids=True
                )

            best_translations = self.ids_to_postprocessed_text(
                best_translations, self.decoder_tokenizer, self.target_processor, filter_beam_ids=True
            )
            inputs = self.ids_to_postprocessed_text(
                src, self.encoder_tokenizer, self.source_processor, filter_beam_ids=False
            )

        finally:
            self.train(mode=mode)
        if return_beam_scores:
            return inputs, all_translations, scores.data.cpu().numpy().tolist(), best_translations

        return inputs, best_translations

    def prepare_inference_batch(self, text, prepend_ids=[], target=False):
        inputs = []
        processor = self.source_processor if not target else self.target_processor
        tokenizer = self.encoder_tokenizer if not target else self.decoder_tokenizer
        for txt in text:
            if processor is not None:
                txt = processor.normalize(txt)
                txt = processor.tokenize(txt)
            ids = tokenizer.text_to_ids(txt)
            ids = prepend_ids + [tokenizer.bos_id] + ids + [tokenizer.eos_id]
            inputs.append(ids)
        max_len = max(len(txt) for txt in inputs)
        src_ids_ = np.ones((len(inputs), max_len)) * tokenizer.pad_id
        for i, txt in enumerate(inputs):
            src_ids_[i][: len(txt)] = txt

        src_mask = torch.FloatTensor((src_ids_ != tokenizer.pad_id)).to(self.device)
        src = torch.LongTensor(src_ids_).to(self.device)

        return src, src_mask

    # TODO: We should drop source/target_lang arguments in favor of using self.src/tgt_language
    @torch.no_grad()
    def translate(
        self, text: List[str], source_lang: str = None, target_lang: str = None, return_beam_scores: bool = False
    ) -> List[str]:
        """
        Translates list of sentences from source language to target language.
        Should be regular text, this method performs its own tokenization/de-tokenization
        Args:
            text: list of strings to translate
            source_lang: if not None, corresponding MosesTokenizer and MosesPunctNormalizer will be run
            target_lang: if not None, corresponding MosesDecokenizer will be run
        Returns:
            list of translated strings
        """
        # __TODO__: This will reset both source and target processors even if you want to reset just one.
        if source_lang is not None or target_lang is not None:
            self.setup_pre_and_post_processing_utils(source_lang, target_lang)

        mode = self.training
        prepend_ids = []
        if self.multilingual:
            if source_lang is None or target_lang is None:
                raise ValueError("Expect source_lang and target_lang to infer for multilingual model.")
            src_symbol = self.encoder_tokenizer.token_to_id('<' + source_lang + '>')
            tgt_symbol = self.encoder_tokenizer.token_to_id('<' + target_lang + '>')
            if src_symbol in self.multilingual_ids:
                prepend_ids = [src_symbol]
            elif tgt_symbol in self.multilingual_ids:
                prepend_ids = [tgt_symbol]

        try:
            self.eval()
            src, src_mask = self.prepare_inference_batch(text, prepend_ids)
            if return_beam_scores:
                _, all_translations, scores, best_translations = self.batch_translate(
                    src, src_mask, return_beam_scores=True
                )
                return all_translations, scores, best_translations
            else:
                _, translations = self.batch_translate(src, src_mask, return_beam_scores=False)
        finally:
            self.train(mode=mode)
        return translations

    @classmethod
    def list_available_models(cls) -> Optional[Dict[str, str]]:
        """
        This method returns a list of pre-trained model which can be instantiated directly from NVIDIA's NGC cloud.

        Returns:
            List of available pre-trained models.
        """
        result = []
        model = PretrainedModelInfo(
            pretrained_model_name="nmt_en_de_transformer12x2",
            location="https://api.ngc.nvidia.com/v2/models/nvidia/nemo/nmt_en_de_transformer12x2/versions/1.0.0rc1/files/nmt_en_de_transformer12x2.nemo",
            description="En->De translation model. See details here: https://ngc.nvidia.com/catalog/models/nvidia:nemo:nmt_en_de_transformer12x2",
        )
        result.append(model)

        model = PretrainedModelInfo(
            pretrained_model_name="nmt_de_en_transformer12x2",
            location="https://api.ngc.nvidia.com/v2/models/nvidia/nemo/nmt_de_en_transformer12x2/versions/1.0.0rc1/files/nmt_de_en_transformer12x2.nemo",
            description="De->En translation model. See details here: https://ngc.nvidia.com/catalog/models/nvidia:nemo:nmt_de_en_transformer12x2",
        )
        result.append(model)

        model = PretrainedModelInfo(
            pretrained_model_name="nmt_en_es_transformer12x2",
            location="https://api.ngc.nvidia.com/v2/models/nvidia/nemo/nmt_en_es_transformer12x2/versions/1.0.0rc1/files/nmt_en_es_transformer12x2.nemo",
            description="En->Es translation model. See details here: https://ngc.nvidia.com/catalog/models/nvidia:nemo:nmt_en_es_transformer12x2",
        )
        result.append(model)

        model = PretrainedModelInfo(
            pretrained_model_name="nmt_es_en_transformer12x2",
            location="https://api.ngc.nvidia.com/v2/models/nvidia/nemo/nmt_es_en_transformer12x2/versions/1.0.0rc1/files/nmt_es_en_transformer12x2.nemo",
            description="Es->En translation model. See details here: https://ngc.nvidia.com/catalog/models/nvidia:nemo:nmt_es_en_transformer12x2",
        )
        result.append(model)

        model = PretrainedModelInfo(
            pretrained_model_name="nmt_en_fr_transformer12x2",
            location="https://api.ngc.nvidia.com/v2/models/nvidia/nemo/nmt_en_fr_transformer12x2/versions/1.0.0rc1/files/nmt_en_fr_transformer12x2.nemo",
            description="En->Fr translation model. See details here: https://ngc.nvidia.com/catalog/models/nvidia:nemo:nmt_en_fr_transformer12x2",
        )
        result.append(model)

        model = PretrainedModelInfo(
            pretrained_model_name="nmt_fr_en_transformer12x2",
            location="https://api.ngc.nvidia.com/v2/models/nvidia/nemo/nmt_fr_en_transformer12x2/versions/1.0.0rc1/files/nmt_fr_en_transformer12x2.nemo",
            description="Fr->En translation model. See details here: https://ngc.nvidia.com/catalog/models/nvidia:nemo:nmt_fr_en_transformer12x2",
        )
        result.append(model)

        model = PretrainedModelInfo(
            pretrained_model_name="nmt_en_ru_transformer6x6",
            location="https://api.ngc.nvidia.com/v2/models/nvidia/nemo/nmt_en_ru_transformer6x6/versions/1.0.0rc1/files/nmt_en_ru_transformer6x6.nemo",
            description="En->Ru translation model. See details here: https://ngc.nvidia.com/catalog/models/nvidia:nemo:nmt_en_ru_transformer6x6",
        )
        result.append(model)

        model = PretrainedModelInfo(
            pretrained_model_name="nmt_ru_en_transformer6x6",
            location="https://api.ngc.nvidia.com/v2/models/nvidia/nemo/nmt_ru_en_transformer6x6/versions/1.0.0rc1/files/nmt_ru_en_transformer6x6.nemo",
            description="Ru->En translation model. See details here: https://ngc.nvidia.com/catalog/models/nvidia:nemo:nmt_ru_en_transformer6x6",
        )
        result.append(model)

        model = PretrainedModelInfo(
            pretrained_model_name="nmt_zh_en_transformer6x6",
            location="https://api.ngc.nvidia.com/v2/models/nvidia/nemo/nmt_zh_en_transformer6x6/versions/1.0.0rc1/files/nmt_zh_en_transformer6x6.nemo",
            description="Zh->En translation model. See details here: https://ngc.nvidia.com/catalog/models/nvidia:nemo:nmt_zh_en_transformer6x6",
        )
        result.append(model)

        model = PretrainedModelInfo(
            pretrained_model_name="nmt_en_zh_transformer6x6",
            location="https://api.ngc.nvidia.com/v2/models/nvidia/nemo/nmt_en_zh_transformer6x6/versions/1.0.0rc1/files/nmt_en_zh_transformer6x6.nemo",
            description="En->Zh translation model. See details here: https://ngc.nvidia.com/catalog/models/nvidia:nemo:nmt_en_zh_transformer6x6",
        )
        result.append(model)

        return result<|MERGE_RESOLUTION|>--- conflicted
+++ resolved
@@ -48,14 +48,14 @@
 from nemo.core.classes.common import PretrainedModelInfo, typecheck
 from nemo.utils import logging, model_utils
 from nemo.core.classes.mixins import DistillationMixin
-from nemo.collections.nlp.parts.mixins import MTEncDecDistillationMixin
+from nemo.collections.nlp.parts.mixins import NMTDistillationMixin
 
 import copy
 
 __all__ = ['MTEncDecModel']
 
 
-class MTEncDecModel(EncDecNLPModel, MTEncDecDistillationMixin):
+class MTEncDecModel(EncDecNLPModel, NMTDistillationMixin):
     """
     Encoder-decoder machine translation model.
     """
@@ -254,15 +254,11 @@
         return not invalid_ids
 
     @typecheck()
-<<<<<<< HEAD
-    def forward(self, src, src_mask, tgt, tgt_mask):    
-=======
     def forward(self, src, src_mask, tgt, tgt_mask):
         # test src/tgt for id range (i.e., hellp in catching wrong tokenizer)
         self.test_encoder_ids(src, raise_error=True)
         self.test_decoder_ids(tgt, raise_error=True)
 
->>>>>>> 49fde6bc
         src_hiddens = self.encoder(input_ids=src, encoder_mask=src_mask)
         tgt_hiddens = self.decoder(
             input_ids=tgt, decoder_mask=tgt_mask, encoder_embeddings=src_hiddens, encoder_mask=src_mask
@@ -299,22 +295,17 @@
         encoder_step_size = num_teacher_encoder_layers // num_student_encoder_layers
         decoder_step_size = num_teacher_decoder_layers // num_student_decoder_layers
 
-        print('test')
-        print(encoder_step_size)
-        print(decoder_step_size)
+        print('DistilBERT initialization')
+        print('-------------------------')
+        print('Encoder step size: {}'.format(encoder_step_size))
+        print('Decoder step size: {}'.format(decoder_step_size))
 
         # Reduce layers by factor of n_factor and instantiate new student encoder/decoder layers from teacher
         self.encoder._encoder.layers = torch.nn.ModuleList([copy.deepcopy(teacher_encoder_layers[i]) for i in range(0, num_teacher_encoder_layers, encoder_step_size)])
         self.decoder._decoder.layers = torch.nn.ModuleList([copy.deepcopy(teacher_decoder_layers[num_teacher_decoder_layers - i - 1]) for i in range(0, num_teacher_decoder_layers, decoder_step_size)])
 
-        print('before')
-        print(num_teacher_encoder_layers)
-        print(num_teacher_decoder_layers)
-
-        print('after')
-        print(len(self.encoder._encoder.layers))
-        print(len(self.decoder._decoder.layers))
-
+        print('Number of student encoder layers: {}'.format(len(self.encoder._encoder.layers)))
+        print('Number of student decoder layers {}'.format(len(self.decoder._decoder.layers)))
 
     def training_step(self, batch, batch_nb):
         """
