--- conflicted
+++ resolved
@@ -218,102 +218,8 @@
         if not is_global_rank_zero():
             return
         else:
-<<<<<<< HEAD
-            self._default_save_to(save_path)
-
-    @classmethod
-    def _default_restore_from(
-        cls,
-        restore_path: str,
-        override_config_path: Optional[Union[OmegaConf, str]] = None,
-        map_location: Optional[torch.device] = None,
-        strict: bool = True,
-        return_config: bool = False,
-        trainer: Optional[Trainer] = None,
-    ):
-        """
-        Restores model instance (weights and configuration) into .nemo file
-        Args:
-            restore_path: path to .nemo file from which model should be instantiated
-            override_config_path: path to a yaml config that will override the internal
-                config file or an OmegaConf / DictConfig object representing the model config.
-            map_location: Optional torch.device() to map the instantiated model to a device.
-                By default (None), it will select a GPU if available, falling back to CPU otherwise.
-            strict: Passed to load_state_dict. By default True
-            return_config: If set to true, will return just the underlying config of the restored
-                model as an OmegaConf DictConfig object without instantiating the model.
-            trainer: Optional, a pytorch lightning Trainer object that will be forwarded to the
-                instantiated model's constructor.
-
-            Example:
-                ```
-                model = nemo.collections.asr.models.EncDecCTCModel.restore_from('asr.nemo')
-                assert isinstance(model, nemo.collections.asr.models.EncDecCTCModel)
-                ```
-
-        Returns:
-            An instance of type cls or its underlying config (if return_config is set).
-        """
-        # Get path where the command is executed - the artifacts will be "retrieved" there
-        # (original .nemo behavior)
-        cwd = os.getcwd()
-
-        if map_location is None:
-            if torch.cuda.is_available():
-                map_location = torch.device('cuda')
-            else:
-                map_location = torch.device('cpu')
-
-        with tempfile.TemporaryDirectory() as tmpdir:
-            original_restore_state = cls._is_model_being_restored()
-
-            try:
-                cls._set_model_restore_state(is_being_restored=True, folder=tmpdir)
-                cls._unpack_nemo_file(path2file=restore_path, out_folder=tmpdir)
-                os.chdir(tmpdir)
-                if override_config_path is None:
-                    config_yaml = path.join(tmpdir, _MODEL_CONFIG_YAML)
-                else:
-                    # can be str path or OmegaConf / DictConfig object
-                    config_yaml = override_config_path
-                if not isinstance(config_yaml, (OmegaConf, DictConfig)):
-                    conf = OmegaConf.load(config_yaml)
-                else:
-                    conf = config_yaml
-                if override_config_path is not None:
-                    # Resolve the override config
-                    conf = OmegaConf.to_container(conf, resolve=True)
-                    conf = OmegaConf.create(conf)
-                    # If override is top level config, extract just `model` from it
-                    if 'model' in conf:
-                        conf = conf.model
-
-                if return_config:
-                    instance = conf
-                else:
-                    app_state = AppState()
-                    if app_state.model_parallel_rank is not None:
-                        model_weights = path.join(
-                            tmpdir, f'mp_rank_{app_state.model_parallel_rank:02}', _MODEL_WEIGHTS
-                        )
-                    else:
-                        model_weights = path.join(tmpdir, _MODEL_WEIGHTS)
-                    OmegaConf.set_struct(conf, True)
-                    os.chdir(cwd)
-                    instance = cls.from_config_dict(config=conf, trainer=trainer)
-                    instance = instance.to(map_location)
-                    instance.load_state_dict(torch.load(model_weights, map_location=map_location), strict=strict)
-
-                    logging.info(f'Model {instance.__class__.__name__} was successfully restored from {restore_path}.')
-            finally:
-                cls._set_model_restore_state(is_being_restored=original_restore_state)
-                os.chdir(cwd)
-
-        return instance
-=======
             save_path = os.path.abspath(os.path.expanduser(save_path))
             self._save_restore_connector.save_to(self, save_path)
->>>>>>> 49fde6bc
 
     @classmethod
     def restore_from(
@@ -323,12 +229,8 @@
         map_location: Optional[torch.device] = None,
         strict: bool = True,
         return_config: bool = False,
-<<<<<<< HEAD
-        trainer: Optional[Trainer] = None,
-=======
         save_restore_connector: SaveRestoreConnector = None,
         trainer: Optional['Trainer'] = None,
->>>>>>> 49fde6bc
     ):
         """
         Restores model instance (weights and configuration) from .nemo file.
@@ -342,10 +244,7 @@
             strict: Passed to load_state_dict. By default True.
             return_config: If set to true, will return just the underlying config of the restored
                 model as an OmegaConf DictConfig object without instantiating the model.
-<<<<<<< HEAD
-=======
             save_restore_connector (SaveRestoreConnector): Can be overrided to add custom save and restore logic.
->>>>>>> 49fde6bc
             trainer: Optional, a pytorch lightning Trainer object that will be forwarded to the
                 instantiated model's constructor.
 
